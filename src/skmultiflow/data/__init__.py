"""
The :mod:`skmultiflow.data` module contains data stream methods including methods for
batch-to-stream conversion and generators.
"""

from .data_stream import DataStream
from .temporal_data_stream import TemporalDataStream
from .file_stream import FileStream
from .agrawal_generator import AGRAWALGenerator
from .concept_drift_stream import ConceptDriftStream
from .hyper_plane_generator import HyperplaneGenerator
from .led_generator import LEDGenerator
from .led_generator_drift import LEDGeneratorDrift
from .mixed_generator import MIXEDGenerator
from .multilabel_generator import MultilabelGenerator
from .random_rbf_generator import RandomRBFGenerator
from .random_rbf_generator_drift import RandomRBFGeneratorDrift
from .random_tree_generator import RandomTreeGenerator
from .regression_generator import RegressionGenerator
from .sea_generator import SEAGenerator
from .sine_generator import SineGenerator
from .stagger_generator import STAGGERGenerator
from .synth import make_logical
from .waveform_generator import WaveformGenerator
from .time_manager import TimeManager
from .anomaly_sine_generator import AnomalySineGenerator

<<<<<<< HEAD
__all__ = ["DataStream", "FileStream", "AGRAWALGenerator", "ConceptDriftStream", "HyperplaneGenerator", "LEDGenerator",
           "LEDGeneratorDrift", "MIXEDGenerator", "MultilabelGenerator", "RandomRBFGenerator",
           "RandomRBFGeneratorDrift", "RandomTreeGenerator", "RegressionGenerator", "SEAGenerator", "SineGenerator",
           "STAGGERGenerator", "make_logical", "WaveformGenerator", "influential_stream"]
=======
__all__ = ["DataStream", "TemporalDataStream", "FileStream", "AGRAWALGenerator",
           "ConceptDriftStream", "HyperplaneGenerator", "LEDGenerator", "LEDGeneratorDrift",
           "MIXEDGenerator", "MultilabelGenerator", "RandomRBFGenerator",
           "RandomRBFGeneratorDrift", "RandomTreeGenerator", "RegressionGenerator", "SEAGenerator",
           "SineGenerator", "STAGGERGenerator", "make_logical", "WaveformGenerator", "TimeManager",
           "AnomalySineGenerator"]
>>>>>>> 1cf95d0c
<|MERGE_RESOLUTION|>--- conflicted
+++ resolved
@@ -25,16 +25,9 @@
 from .time_manager import TimeManager
 from .anomaly_sine_generator import AnomalySineGenerator
 
-<<<<<<< HEAD
-__all__ = ["DataStream", "FileStream", "AGRAWALGenerator", "ConceptDriftStream", "HyperplaneGenerator", "LEDGenerator",
-           "LEDGeneratorDrift", "MIXEDGenerator", "MultilabelGenerator", "RandomRBFGenerator",
-           "RandomRBFGeneratorDrift", "RandomTreeGenerator", "RegressionGenerator", "SEAGenerator", "SineGenerator",
-           "STAGGERGenerator", "make_logical", "WaveformGenerator", "influential_stream"]
-=======
 __all__ = ["DataStream", "TemporalDataStream", "FileStream", "AGRAWALGenerator",
            "ConceptDriftStream", "HyperplaneGenerator", "LEDGenerator", "LEDGeneratorDrift",
            "MIXEDGenerator", "MultilabelGenerator", "RandomRBFGenerator",
            "RandomRBFGeneratorDrift", "RandomTreeGenerator", "RegressionGenerator", "SEAGenerator",
            "SineGenerator", "STAGGERGenerator", "make_logical", "WaveformGenerator", "TimeManager",
-           "AnomalySineGenerator"]
->>>>>>> 1cf95d0c
+           "AnomalySineGenerator", "influential_stream"]