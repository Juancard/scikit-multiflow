--- conflicted
+++ resolved
@@ -1,4 +1,3 @@
-<<<<<<< HEAD
 import pickle
 from sklearn.metrics import accuracy_score
 from skmultiflow.trees import IfnClassifierMulti
@@ -15,39 +14,7 @@
 # def test__model_pickle_const_dataset_multi_target(tmpdir):
 #     clf = IfnClassifierMulti(alpha, multi_label=False)
 #     dp = DataProcessorMulti()
-=======
-# import pickle
-# from sklearn.metrics import accuracy_score
-# from skmultiflow.trees import IfnClassifierMulti
-# from skmultiflow.trees.ifn.data_processing_multi import DataProcessorMulti
-# import pytest
-# import filecmp
-# import numpy as np
-#
-# dataset_path = "tests/trees/IFN/Chess_multi.csv"
-# test_size_percentage = 0.3
-# alpha = 0.99
-#
-# # def test_classifier_const_dataset(multi_label=False):
-# #     _setup_test_env()
-# #     clf = IfnClassifierMulti(alpha, multi_label)
-# #     dp = DataProcessor()
-# #     x_train, x_test, y_train, y_test = dp.convert(dataset_path, test_size_percentage)
-# #
-# #     clf.fit(x_train, y_train)
-# #     clf.network.create_network_structure_file()
-# #     y_pred = clf.predict(x_test)
-# #
-# #     assert isinstance(y_pred, pd.DataFrame)
-# #     assert accuracy_score(y_test, y_pred) > 0.2
-# #
-# #     _clean_test_env()
-#
-#
-# def test__model_pickle_const_dataset_multi_target(tmpdir):
-#     clf = IfnClassifierMulti(alpha, multi_label=False)
-#     dp = DataProcessorMulti()
-#     x_train, x_test, y_train, y_test = dp.convert(dataset_path, test_size_percentage)
+#     x_train, x_test, y_train, y_test = dp.convert(datase_path, test_size_percentage)
 #
 #     clf.fit(x_train, y_train)
 #     pickle_file = tmpdir.join("clf.pickle")
@@ -64,31 +31,6 @@
 #     assert filecmp.cmp(pickle_network_structure_file, network_structure_file) is True
 #     assert np.array_equal(y_pred, loaded_y_pred)
 #     print("accuracy:", accuracy_score(y_test, y_pred))
-#     assert accuracy_score(y_test, y_pred) == accuracy_score(y_test, loaded_y_pred)
-#
-#
-# def test__model_pickle_const_dataset_multi_label(tmpdir):
-#     clf = IfnClassifierMulti(alpha, multi_label=False)
-#     dp = DataProcessorMulti()
->>>>>>> b18315d0
-#     x_train, x_test, y_train, y_test = dp.convert(dataset_path, test_size_percentage)
-#
-#     clf.fit(x_train, y_train)
-#     pickle_file = tmpdir.join("clf.pickle")
-#     pickle.dump(clf, open(pickle_file, "wb"))
-#     network_structure_file = tmpdir.join("network_structure.txt")
-#     clf.network.create_network_structure_file(path=network_structure_file)
-#     y_pred = clf.predict(x_test)
-#
-#     loaded_clf = pickle.load(open(pickle_file, "rb"))
-#     pickle_network_structure_file = tmpdir.join("loaded_network_structure.txt")
-#     loaded_clf.network.create_network_structure_file(path=pickle_network_structure_file)
-#     loaded_y_pred = loaded_clf.predict(x_test)
-#
-#     assert filecmp.cmp(pickle_network_structure_file, network_structure_file) is True
-#     assert np.array_equal(y_pred, loaded_y_pred)
-#     print("accuracy:", accuracy_score(y_test, y_pred))
-<<<<<<< HEAD
 #     assert accuracy_score(y_test, y_pred) == accuracy_score(y_test, loaded_y_pred)
 
 
@@ -112,6 +54,4 @@
 #     assert filecmp.cmp(pickle_network_structure_file, network_structure_file) is True
 #     assert np.array_equal(y_pred, loaded_y_pred)
 #     print("accuracy:", accuracy_score(y_test, y_pred))
-=======
->>>>>>> b18315d0
 #     assert accuracy_score(y_test, y_pred) == accuracy_score(y_test, loaded_y_pred)